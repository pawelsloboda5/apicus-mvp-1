--- conflicted
+++ resolved
@@ -11,7 +11,6 @@
     // Partial Prerendering for hybrid static/dynamic rendering
     ppr: 'incremental',
 
-<<<<<<< HEAD
     // Enable optimizePackageImports for better bundling
     optimizePackageImports: [
       '@xyflow/react',
@@ -24,8 +23,6 @@
       '@radix-ui/react-accordion',
     ],
 
-=======
->>>>>>> d096006e
     // Configure client router cache behavior
     staleTimes: {
       dynamic: 30,  // Cache dynamic pages for 30 seconds
